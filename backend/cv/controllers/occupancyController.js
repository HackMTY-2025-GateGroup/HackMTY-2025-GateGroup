import { z } from 'zod';
import path from 'node:path';
import { spawn } from 'node:child_process';
import { supabaseAdmin } from '../../config/supabase.js';
import { computeOccupancy, computeTrayOccupancy, computeTrayVolumes, computeDoubleSided } from '../services/occupancyService.js';
<<<<<<< HEAD
//import { computeTrayVisualOccupancy } from '../services/visualOccupancyService.js';
import { loadSpec, listSpecs } from '../services/specService.js';
import { detectOnServer, detectVisualOccupancy, estimateVisualOccupancyHeuristic, generateDetectionVisualization, enhanceDetectionsWithSmartCookieDetection } from '../services/yoloService.js';
=======
import { computeTrayVisualOccupancy } from '../services/visualOccupancyService.js';
import { loadSpec, listSpecs } from '../services/specService.js';
import { detectOnServer } from '../services/yoloService.js';
>>>>>>> 7c372a5d
import { calculateMissingProducts, saveInventoryEstimation, generateShoppingList } from '../services/inventoryEstimationService.js';

const BaseDet = z.object({
  class: z.string(),
  score: z.number().min(0).max(1).optional(),
  bbox: z.tuple([z.number(), z.number(), z.number(), z.number()]).optional(),
});

const PostOccupancySchema = z.object({
  trolleyId: z.string().uuid().optional(),
  trolleyCode: z.string().min(1).optional(),
  inventoryId: z.string().uuid().optional(),
  occupancyPercent: z.number().min(0).max(100),
  detectedItems: z.array(BaseDet).optional(),
  source: z.string().default('web'),
  modelVersion: z.string().default('yolo-client'),
});

const PostDetectionsSchema = z.object({
  trolleyId: z.string().uuid().optional(),
  trolleyCode: z.string().min(1).optional(),
  inventoryId: z.string().uuid().optional(),
  expectedCapacity: z.number().int().positive().optional(),
  strategy: z.enum(['count','area','volume']).optional(),
  detections: z.array(BaseDet),
  source: z.string().default('web'),
  modelVersion: z.string().default('yolo-client'),
});

async function resolveTrolleyId({ trolleyId, trolleyCode }) {
  if (trolleyId) return trolleyId;
  if (!trolleyCode) return null;
  // Some databases may contain multiple rows with the same code.
  // Select the most recent one deterministically to avoid "multiple rows returned" errors.
  const { data, error } = await supabaseAdmin
    .from('trolleys')
    .select('id, created_at')
    .eq('code', trolleyCode)
    .order('created_at', { ascending: false })
    .limit(1)
    .maybeSingle();
  if (error) throw error;
  return data?.id || null;
}

export async function postOccupancy(req, res) {
  const parsed = PostOccupancySchema.safeParse(req.body);
  if (!parsed.success) return res.status(400).json({ error: 'Invalid payload', details: parsed.error.flatten() });
  const { trolleyId, trolleyCode, inventoryId, occupancyPercent, detectedItems, source, modelVersion } = parsed.data;

  const id = await resolveTrolleyId({ trolleyId, trolleyCode });
  if (!id) return res.status(404).json({ error: 'Trolley not found. Provide trolleyId or trolleyCode.' });

  const analysis_result = {
    occupancy: Number((occupancyPercent / 100).toFixed(4)),
    detections: detectedItems || [],
    source,
  };
  const payload = { trolley_id: id, analysis_result, confidence: null, model_version: modelVersion };
  if (inventoryId) payload.inventory_id = inventoryId;

  const { data, error } = await supabaseAdmin
    .from('image_analysis')
    .insert(payload)
    .select('*')
    .single();

  if (error) return res.status(500).json({ error: error.message });
  return res.json({ ok: true, row: data });
}

export async function postDetections(req, res) {
  const parsed = PostDetectionsSchema.safeParse(req.body);
  if (!parsed.success) return res.status(400).json({ error: 'Invalid payload', details: parsed.error.flatten() });
  const { trolleyId, trolleyCode, inventoryId, expectedCapacity = 100, strategy = 'count', detections, source, modelVersion } = parsed.data;

  const id = await resolveTrolleyId({ trolleyId, trolleyCode });
  if (!id) return res.status(404).json({ error: 'Trolley not found' });

  const occupancyPercent = computeOccupancy({ detections, strategy, expectedCapacity });
  const analysis_result = {
    occupancy: Number((occupancyPercent / 100).toFixed(4)),
    detections,
    source,
  };

  const payload = { trolley_id: id, analysis_result, confidence: null, model_version: modelVersion };
  if (inventoryId) payload.inventory_id = inventoryId;

  const { data, error } = await supabaseAdmin
    .from('image_analysis')
    .insert(payload)
    .select('*')
    .single();

  if (error) return res.status(500).json({ error: error.message });
  return res.json({ ok: true, row: data });
}

export async function postImage(req, res) {
  try {
    const file = req.file;
    const { trolleyId, trolleyCode, inventoryId, runServerInference } = req.body;
    if (!file) return res.status(400).json({ error: 'image file is required (field name: image)' });

    const id = await resolveTrolleyId({ trolleyId, trolleyCode });
    if (!id) return res.status(404).json({ error: 'Trolley not found' });

    let detections = [];
    let serverInference = null;
    if (String(runServerInference).toLowerCase() === 'true') {
      serverInference = await detectOnServer(file.path);
      detections = serverInference?.detections || [];
    }

    const analysis_result = {
      occupancy: detections.length ? Number((computeOccupancy({ detections }) / 100).toFixed(4)) : null,
      detections,
      image_filename: path.basename(file.path),
      server_inference: serverInference || { supported: false },
      source: 'image-upload',
    };

    const payload = {
      trolley_id: id,
      inventory_id: inventoryId || null,
      image_path: file.path,
      analysis_result,
      confidence: null,
      model_version: serverInference?.supported ? 'yolo-onnx-server' : 'upload-only',
    };

    const { data, error } = await supabaseAdmin
      .from('image_analysis')
      .insert(payload)
      .select('*')
      .single();

    if (error) return res.status(500).json({ error: error.message });

    return res.json({ ok: true, row: data });
  } catch (e) {
    console.error('[postImage] error', e);
    return res.status(500).json({ error: 'Internal error' });
  }
}

export async function getLatest(req, res) {
  const trolleyId = req.query.trolleyId;
  const trolleyCode = req.query.trolleyCode;
  const id = await resolveTrolleyId({ trolleyId, trolleyCode });
  if (!id) return res.status(404).json({ error: 'Trolley not found' });

  const { data, error } = await supabaseAdmin
    .from('image_analysis')
    .select('*')
    .eq('trolley_id', id)
    .order('created_at', { ascending: false })
    .limit(1)
    .maybeSingle();

  if (error) return res.status(500).json({ error: error.message });
  return res.json({ row: data });
}

export async function getSpec(req, res) {
  try {
    const name = req.params.name || 'default.mx';
    const spec = await loadSpec(name);
    return res.json({ spec });
  } catch (e) {
    return res.status(404).json({ error: 'Spec not found' });
  }
}

export async function listAllSpecs(_req, res) {
  const names = await listSpecs();
  return res.json({ specs: names });
}

const PostEstimateSchema = z.object({
  specName: z.string().optional(),
  detections: z.array(BaseDet),
  frame: z.object({ w: z.number().positive(), h: z.number().positive() }).optional(),
});

export async function postEstimate(req, res) {
  const parsed = PostEstimateSchema.safeParse(req.body);
  if (!parsed.success) return res.status(400).json({ error: 'Invalid payload', details: parsed.error.flatten() });
  const { specName = 'default.mx', detections, frame } = parsed.data;

  let spec;
  try { spec = await loadSpec(specName); } catch (e) { return res.status(404).json({ error: 'Spec not found' }); }

  // attach frame size to detections for ROI scaling when provided
  const d = detections.map(det => ({ ...det, frame }));
  const result = await computeTrayOccupancy({ detections: d, spec });
  return res.json(result);
}

const PostEstimateVolumeSchema = z.object({
  specName: z.string().optional(),
  detections: z.array(BaseDet),
  frame: z.object({ w: z.number().positive(), h: z.number().positive() }).optional(),
});

export async function postEstimateVolume(req, res) {
  const parsed = PostEstimateVolumeSchema.safeParse(req.body);
  if (!parsed.success) return res.status(400).json({ error: 'Invalid payload', details: parsed.error.flatten() });
  const { specName = 'default.mx', detections, frame } = parsed.data;

  let spec;
  try { spec = await loadSpec(specName); } catch (e) { return res.status(404).json({ error: 'Spec not found' }); }

  const d = detections.map(det => ({ ...det, frame }));
  const result = await computeTrayVolumes({ detections: d, spec });
  return res.json(result);
}

const PostEstimateDoubleSchema = z.object({
  specName: z.string().default('doubleside.mx'),
  side: z.enum(['front','back']).default('front'),
  detections: z.array(BaseDet),
  frame: z.object({ w: z.number().positive(), h: z.number().positive() }).optional(),
});

export async function postEstimateDouble(req, res) {
  const parsed = PostEstimateDoubleSchema.safeParse(req.body);
  if (!parsed.success) return res.status(400).json({ error: 'Invalid payload', details: parsed.error.flatten() });
  const { specName, side, detections, frame } = parsed.data;
  let spec;
  try { spec = await loadSpec(specName); } catch (e) { return res.status(404).json({ error: 'Spec not found' }); }
  const d = detections.map(det => ({ ...det, frame }));
  const result = await computeDoubleSided({ detections: d, spec, side });
  return res.json(result);
}

// New comprehensive endpoint: analyze tray with inventory estimation
const PostAnalyzeTraySchema = z.object({
  trolleyCode: z.string().min(1),
  trolleyId: z.string().uuid().optional(),
  specName: z.string().default('doubleside.mx'),
});

export async function postAnalyzeTray(req, res) {
  try {
    const parsed = PostAnalyzeTraySchema.safeParse(req.body);
    if (!parsed.success) {
      return res.status(400).json({ 
        error: 'Invalid payload', 
        details: parsed.error.flatten() 
      });
    }

    const { trolleyCode, trolleyId: providedId, specName } = parsed.data;
    const frontFile = req.files?.front?.[0];
    const backFile = req.files?.back?.[0];

    if (!frontFile || !backFile) {
      return res.status(400).json({ 
        error: 'Both front and back images are required',
        details: 'Upload images with field names: front, back'
      });
    }

<<<<<<< HEAD
    console.log('[postAnalyzeTray] Processing:', trolleyCode);

    // Resolve or create trolley
    let trolleyId = providedId;
    if (!trolleyId && trolleyCode) {
      const resolved = await resolveTrolleyId({ trolleyCode });
      trolleyId = resolved;
    }

    // If trolley doesn't exist, create it
    if (!trolleyId) {
      console.log('[postAnalyzeTray] Creating new trolley:', trolleyCode);
      const { data: newTrolley, error: trolleyError } = await supabaseAdmin
        .from('trolleys')
        .insert({ code: trolleyCode })
        .select('id')
        .maybeSingle();

      if (trolleyError || !newTrolley) {
        console.error('[postAnalyzeTray] Error creating trolley:', trolleyError);
        return res.status(500).json({ 
          error: 'Failed to create trolley',
          message: trolleyError?.message || 'Unknown error'
        });
      }
      trolleyId = newTrolley.id;
=======
    // Resolve trolley
    const trolleyId = await resolveTrolleyId({ 
      trolleyId: providedId, 
      trolleyCode 
    });

    if (!trolleyId) {
      return res.status(404).json({ 
        error: 'Trolley not found',
        message: `Please create trolley with code: ${trolleyCode}` 
      });
>>>>>>> 7c372a5d
    }

    // Load spec
    let spec;
    try {
      spec = await loadSpec(specName);
    } catch (e) {
<<<<<<< HEAD
      console.error('[postAnalyzeTray] Spec not found:', specName);
      return res.status(404).json({ error: 'Spec not found' });
    }

    // Run YOLO inference on both images IN PARALLEL
    console.log('[postAnalyzeTray] Running YOLO inference...');
=======
      return res.status(404).json({ error: 'Spec not found' });
    }

    // Run YOLO inference on both images
>>>>>>> 7c372a5d
    const [frontInference, backInference] = await Promise.all([
      detectOnServer(frontFile.path),
      detectOnServer(backFile.path),
    ]);

    if (!frontInference.supported || !backInference.supported) {
<<<<<<< HEAD
      console.warn('[postAnalyzeTray] YOLO not supported', {
        front: frontInference.reason,
        back: backInference.reason
      });
=======
>>>>>>> 7c372a5d
      return res.status(500).json({
        error: 'Server inference not available',
        details: {
          front: frontInference.reason,
          back: backInference.reason,
        }
      });
    }

    const frontDetections = frontInference.detections || [];
    const backDetections = backInference.detections || [];

<<<<<<< HEAD
    console.log('[postAnalyzeTray] Detections - Front:', frontDetections.length, 'Back:', backDetections.length);

    // ENHANCEMENT: Use smart cookie detection to enhance YOLO results
    console.log('[postAnalyzeTray] Enhancing detections with smart cookie detection...');
    const [frontEnhanced, backEnhanced] = await Promise.allSettled([
      enhanceDetectionsWithSmartCookieDetection(frontFile.path, frontDetections),
      enhanceDetectionsWithSmartCookieDetection(backFile.path, backDetections)
    ]);

    // Use enhanced detections if successful, otherwise fallback to original
    const finalFrontDetections = frontEnhanced.status === 'fulfilled' && frontEnhanced.value.success 
      ? frontEnhanced.value.detections 
      : frontDetections;
    
    const finalBackDetections = backEnhanced.status === 'fulfilled' && backEnhanced.value.success 
      ? backEnhanced.value.detections 
      : backDetections;

    console.log('[postAnalyzeTray] Enhanced Detections - Front:', finalFrontDetections.length, 'Back:', finalBackDetections.length);

    // ENHANCEMENT: Calculate visual occupancy for enhanced accuracy
    console.log('[postAnalyzeTray] Computing visual occupancy (fill level analysis)...');
    const frontVisualResult = estimateVisualOccupancyHeuristic(
      finalFrontDetections,
      frontInference.frame?.w || 640,
      frontInference.frame?.h || 480
    );
    const backVisualResult = estimateVisualOccupancyHeuristic(
      finalBackDetections,
      backInference.frame?.w || 640,
      backInference.frame?.h || 480
    );

    console.log('[postAnalyzeTray] Front Visual Score:', frontVisualResult.visual.final_score, 'Category:', frontVisualResult.visual.category);
    console.log('[postAnalyzeTray] Back Visual Score:', backVisualResult.visual.final_score, 'Category:', backVisualResult.visual.category);

    // Calculate occupancy for both sides using YOLO detections
    console.log('[postAnalyzeTray] Computing occupancy...');
    const frontOccupancy = await computeDoubleSided({
      detections: finalFrontDetections.map(d => ({ ...d, frame: frontInference.frame })),
=======
    // Calculate occupancy for both sides
    const frontOccupancy = await computeDoubleSided({
      detections: frontDetections.map(d => ({ ...d, frame: frontInference.frame })),
>>>>>>> 7c372a5d
      spec,
      side: 'front',
    });

    const backOccupancy = await computeDoubleSided({
<<<<<<< HEAD
      detections: finalBackDetections.map(d => ({ ...d, frame: backInference.frame })),
=======
      detections: backDetections.map(d => ({ ...d, frame: backInference.frame })),
>>>>>>> 7c372a5d
      spec,
      side: 'back',
    });

    // Visual occupancy fallback/boost using pixel statistics
    const [frontVisual, backVisual] = await Promise.all([
      computeTrayVisualOccupancy({ imagePath: frontFile.path, spec: { ...spec, trays: spec.trays.filter(t => (t.side||'front')==='front') } }),
      computeTrayVisualOccupancy({ imagePath: backFile.path,  spec: { ...spec, trays: spec.trays.filter(t => (t.side||'front')==='back') } }),
    ]);

    // Calculate inventory estimation for both sides
<<<<<<< HEAD
    console.log('[postAnalyzeTray] Computing inventory...');
    const frontInventory = calculateMissingProducts({
      detections: finalFrontDetections,
=======
    const frontInventory = calculateMissingProducts({
      detections: frontDetections,
>>>>>>> 7c372a5d
      spec,
      side: 'front',
    });

    const backInventory = calculateMissingProducts({
<<<<<<< HEAD
      detections: finalBackDetections,
=======
      detections: backDetections,
>>>>>>> 7c372a5d
      spec,
      side: 'back',
    });

<<<<<<< HEAD
    // Merge results for overall metrics
    const frontOccupancyPercent = Number(frontOccupancy.overallPercent || 0);
    const backOccupancyPercent = Number(backOccupancy.overallPercent || 0);
    const overallOccupancy = (frontOccupancyPercent + backOccupancyPercent) / 2;
=======
    // Merge results for overall metrics (volume-based, with visual boost when detections miss closed trays)
    const totalVolumeUsed = frontInventory.volumeUsedLiters + backInventory.volumeUsedLiters;
    const totalCapacity = frontInventory.trayCapacityLiters + backInventory.trayCapacityLiters;
    const overallOccupancy = (totalVolumeUsed / Math.max(1e-6, totalCapacity)) * 100;
>>>>>>> 7c372a5d

    // Combine missing products from both sides
    const allMissingProducts = [
      ...frontInventory.missingProducts.map(p => ({ ...p, side: 'front' })),
      ...backInventory.missingProducts.map(p => ({ ...p, side: 'back' })),
    ];

    // Generate shopping list
    const shoppingList = generateShoppingList(allMissingProducts);

<<<<<<< HEAD
    // Build clean result object
    const analysisResult = {
      trolleyCode,
      trolleyId,
      timestamp: new Date().toISOString(),
      occupancy: {
        front: { 
          overallPercent: Number(frontOccupancyPercent.toFixed(2)),
          visualScore: frontVisualResult.visual.final_score,
          visualCategory: frontVisualResult.visual.category,
          fillPercent: frontVisualResult.visual.fill_percent,
          snackPercent: frontVisualResult.visual.snack_percent,
        },
        back: { 
          overallPercent: Number(backOccupancyPercent.toFixed(2)),
          visualScore: backVisualResult.visual.final_score,
          visualCategory: backVisualResult.visual.category,
          fillPercent: backVisualResult.visual.fill_percent,
          snackPercent: backVisualResult.visual.snack_percent,
        },
        overall: {
          percent: Number(overallOccupancy.toFixed(2)),
          visualScore: Number(((frontVisualResult.visual.final_score + backVisualResult.visual.final_score) / 2).toFixed(2)),
          volumeUsedLiters: Number((frontInventory.volumeUsedLiters + backInventory.volumeUsedLiters).toFixed(3)),
          volumeAvailableLiters: Number((frontInventory.volumeAvailableLiters + backInventory.volumeAvailableLiters).toFixed(3)),
          totalCapacityLiters: Number((frontInventory.trayCapacityLiters + backInventory.trayCapacityLiters).toFixed(3)),
        },
      },
      inventory: {
        front: { 
          currentProducts: (frontInventory.currentProducts || []).slice(0, 100),
          count: frontInventory.currentProducts?.length || 0,
        },
        back: { 
          currentProducts: (backInventory.currentProducts || []).slice(0, 100),
          count: backInventory.currentProducts?.length || 0,
        },
      },
      shoppingList: shoppingList.slice(0, 50),
=======
  // Side-level percent: take the max of volume-based and visual estimation to handle enclosed products
  const frontSidePercent = Math.max(Number(frontInventory.occupancyPercent || 0), Number(frontVisual.overallPercent || 0));
  const backSidePercent = Math.max(Number(backInventory.occupancyPercent || 0), Number(backVisual.overallPercent || 0));

  // If visual indicates near-empty, clamp to 0 to capture emptiness cases like the last trays in 17%.jpeg
  const clampEmpty = (pct, visual) => (visual <= 12 ? 0 : pct);
  const frontFinalPercent = clampEmpty(frontSidePercent, frontVisual.overallPercent);
  const backFinalPercent = clampEmpty(backSidePercent, backVisual.overallPercent);

  const frontOccMerged = { ...frontOccupancy, visual: frontVisual, overallPercent: Number(frontFinalPercent.toFixed(2)) };
  const backOccMerged = { ...backOccupancy, visual: backVisual, overallPercent: Number(backFinalPercent.toFixed(2)) };

    // Prepare comprehensive result
    const analysisResult = {
      trolleyCode,
      timestamp: new Date().toISOString(),
      images: {
        front: path.basename(frontFile.path),
        back: path.basename(backFile.path),
      },
      detections: {
        front: frontDetections,
        back: backDetections,
      },
      occupancy: {
        front: frontOccMerged,
        back: backOccMerged,
        overall: {
          percent: Number(overallOccupancy.toFixed(2)),
          volumeUsedLiters: Number(totalVolumeUsed.toFixed(3)),
          volumeAvailableLiters: Number((totalCapacity - totalVolumeUsed).toFixed(3)),
          totalCapacityLiters: Number(totalCapacity.toFixed(3)),
        },
      },
      inventory: {
        front: frontInventory,
        back: backInventory,
        summary: {
          totalCurrentProducts: frontInventory.currentProducts.length + backInventory.currentProducts.length,
          totalMissingProducts: allMissingProducts.length,
          targetOccupancy: frontInventory.targetOccupancyPercent,
        },
      },
      shoppingList,
>>>>>>> 7c372a5d
      recommendations: {
        status: overallOccupancy < 70 ? 'needs_refill' : overallOccupancy > 95 ? 'overfilled' : 'optimal',
        message: overallOccupancy < 70 
          ? `Tray is only ${overallOccupancy.toFixed(1)}% full. Recommend adding products.`
          : overallOccupancy > 95
          ? `Tray is ${overallOccupancy.toFixed(1)}% full. May be overfilled.`
          : `Tray occupancy is optimal at ${overallOccupancy.toFixed(1)}%.`,
      },
    };

<<<<<<< HEAD
    // Save to database with complete analysis
    console.log('[postAnalyzeTray] Saving to database...');
=======
    // Optional bias mode: assume full and penalize for emptiness (hardcoded heuristic)
    // Enable by setting OCCUPANCY_BIAS_MODE=full_then_penalize
    if (process.env.OCCUPANCY_BIAS_MODE === 'full_then_penalize') {
      function penalizePercent(pct) {
        // If extremely empty, clamp to 50% instead of near-zero
        if (pct <= 1) return 50;
        // If very low, nudge up to avoid under-reporting on sparse detections
        if (pct <= 15) return Math.max(pct, 60);
        return pct;
      }

      const f = Number(analysisResult.occupancy.front.overallPercent || 0);
      const b = Number(analysisResult.occupancy.back.overallPercent || 0);
      const f2 = penalizePercent(f);
      const b2 = penalizePercent(b);
      analysisResult.occupancy.front.overallPercent = f2;
      analysisResult.occupancy.back.overallPercent = b2;
      analysisResult.occupancy.overall.percent = Number(((f2 + b2) / 2).toFixed(2));
    }

    // Save to database
>>>>>>> 7c372a5d
    const dbRow = await saveInventoryEstimation({
      trolleyId,
      trolleyCode,
      analysisResult,
      inventoryEstimation: {
        front: frontInventory,
        back: backInventory,
        shoppingList,
      },
<<<<<<< HEAD
      imagePath: frontFile.path,
    });

    console.log('[postAnalyzeTray] ✓ Saved with ID:', dbRow.id);

    // Generate detection visualization images
    console.log('[postAnalyzeTray] Generating detection visualizations...');
    const [frontViz, backViz] = await Promise.allSettled([
      generateDetectionVisualization(
        frontFile.path,
        finalFrontDetections,
        dbRow.id,
        frontInference.frame
      ),
      generateDetectionVisualization(
        backFile.path,
        finalBackDetections,
        dbRow.id,
        backInference.frame
      )
    ]);

    // Add visualization paths to result
    if (frontViz.status === 'fulfilled' && frontViz.value.success) {
      analysisResult.images = analysisResult.images || {};
      analysisResult.images.front = frontViz.value.imagePath;
      console.log('[postAnalyzeTray] ✓ Front visualization:', frontViz.value.imagePath);
    }
    if (backViz.status === 'fulfilled' && backViz.value.success) {
      analysisResult.images = analysisResult.images || {};
      analysisResult.images.back = backViz.value.imagePath;
      console.log('[postAnalyzeTray] ✓ Back visualization:', backViz.value.imagePath);
    }

=======
      imagePath: frontFile.path, // Store primary image path
    });

>>>>>>> 7c372a5d
    return res.json({
      ok: true,
      analysisId: dbRow.id,
      trolleyId,
      trolleyCode,
      result: analysisResult,
    });

  } catch (err) {
<<<<<<< HEAD
    console.error('[postAnalyzeTray] ✗ Error:', err.message);
    console.error('[postAnalyzeTray] Stack:', err.stack);
    return res.status(500).json({ 
      error: 'Analysis failed', 
      message: err.message,
=======
    console.error('[postAnalyzeTray] error:', err);
    return res.status(500).json({ 
      error: 'Analysis failed', 
      message: err.message 
>>>>>>> 7c372a5d
    });
  }
}<|MERGE_RESOLUTION|>--- conflicted
+++ resolved
@@ -3,15 +3,9 @@
 import { spawn } from 'node:child_process';
 import { supabaseAdmin } from '../../config/supabase.js';
 import { computeOccupancy, computeTrayOccupancy, computeTrayVolumes, computeDoubleSided } from '../services/occupancyService.js';
-<<<<<<< HEAD
 //import { computeTrayVisualOccupancy } from '../services/visualOccupancyService.js';
 import { loadSpec, listSpecs } from '../services/specService.js';
 import { detectOnServer, detectVisualOccupancy, estimateVisualOccupancyHeuristic, generateDetectionVisualization, enhanceDetectionsWithSmartCookieDetection } from '../services/yoloService.js';
-=======
-import { computeTrayVisualOccupancy } from '../services/visualOccupancyService.js';
-import { loadSpec, listSpecs } from '../services/specService.js';
-import { detectOnServer } from '../services/yoloService.js';
->>>>>>> 7c372a5d
 import { calculateMissingProducts, saveInventoryEstimation, generateShoppingList } from '../services/inventoryEstimationService.js';
 
 const BaseDet = z.object({
@@ -277,7 +271,6 @@
       });
     }
 
-<<<<<<< HEAD
     console.log('[postAnalyzeTray] Processing:', trolleyCode);
 
     // Resolve or create trolley
@@ -304,19 +297,6 @@
         });
       }
       trolleyId = newTrolley.id;
-=======
-    // Resolve trolley
-    const trolleyId = await resolveTrolleyId({ 
-      trolleyId: providedId, 
-      trolleyCode 
-    });
-
-    if (!trolleyId) {
-      return res.status(404).json({ 
-        error: 'Trolley not found',
-        message: `Please create trolley with code: ${trolleyCode}` 
-      });
->>>>>>> 7c372a5d
     }
 
     // Load spec
@@ -324,32 +304,22 @@
     try {
       spec = await loadSpec(specName);
     } catch (e) {
-<<<<<<< HEAD
       console.error('[postAnalyzeTray] Spec not found:', specName);
       return res.status(404).json({ error: 'Spec not found' });
     }
 
     // Run YOLO inference on both images IN PARALLEL
     console.log('[postAnalyzeTray] Running YOLO inference...');
-=======
-      return res.status(404).json({ error: 'Spec not found' });
-    }
-
-    // Run YOLO inference on both images
->>>>>>> 7c372a5d
     const [frontInference, backInference] = await Promise.all([
       detectOnServer(frontFile.path),
       detectOnServer(backFile.path),
     ]);
 
     if (!frontInference.supported || !backInference.supported) {
-<<<<<<< HEAD
       console.warn('[postAnalyzeTray] YOLO not supported', {
         front: frontInference.reason,
         back: backInference.reason
       });
-=======
->>>>>>> 7c372a5d
       return res.status(500).json({
         error: 'Server inference not available',
         details: {
@@ -362,7 +332,6 @@
     const frontDetections = frontInference.detections || [];
     const backDetections = backInference.detections || [];
 
-<<<<<<< HEAD
     console.log('[postAnalyzeTray] Detections - Front:', frontDetections.length, 'Back:', backDetections.length);
 
     // ENHANCEMENT: Use smart cookie detection to enhance YOLO results
@@ -403,21 +372,12 @@
     console.log('[postAnalyzeTray] Computing occupancy...');
     const frontOccupancy = await computeDoubleSided({
       detections: finalFrontDetections.map(d => ({ ...d, frame: frontInference.frame })),
-=======
-    // Calculate occupancy for both sides
-    const frontOccupancy = await computeDoubleSided({
-      detections: frontDetections.map(d => ({ ...d, frame: frontInference.frame })),
->>>>>>> 7c372a5d
       spec,
       side: 'front',
     });
 
     const backOccupancy = await computeDoubleSided({
-<<<<<<< HEAD
       detections: finalBackDetections.map(d => ({ ...d, frame: backInference.frame })),
-=======
-      detections: backDetections.map(d => ({ ...d, frame: backInference.frame })),
->>>>>>> 7c372a5d
       spec,
       side: 'back',
     });
@@ -429,39 +389,23 @@
     ]);
 
     // Calculate inventory estimation for both sides
-<<<<<<< HEAD
     console.log('[postAnalyzeTray] Computing inventory...');
     const frontInventory = calculateMissingProducts({
       detections: finalFrontDetections,
-=======
-    const frontInventory = calculateMissingProducts({
-      detections: frontDetections,
->>>>>>> 7c372a5d
       spec,
       side: 'front',
     });
 
     const backInventory = calculateMissingProducts({
-<<<<<<< HEAD
       detections: finalBackDetections,
-=======
-      detections: backDetections,
->>>>>>> 7c372a5d
       spec,
       side: 'back',
     });
 
-<<<<<<< HEAD
     // Merge results for overall metrics
     const frontOccupancyPercent = Number(frontOccupancy.overallPercent || 0);
     const backOccupancyPercent = Number(backOccupancy.overallPercent || 0);
     const overallOccupancy = (frontOccupancyPercent + backOccupancyPercent) / 2;
-=======
-    // Merge results for overall metrics (volume-based, with visual boost when detections miss closed trays)
-    const totalVolumeUsed = frontInventory.volumeUsedLiters + backInventory.volumeUsedLiters;
-    const totalCapacity = frontInventory.trayCapacityLiters + backInventory.trayCapacityLiters;
-    const overallOccupancy = (totalVolumeUsed / Math.max(1e-6, totalCapacity)) * 100;
->>>>>>> 7c372a5d
 
     // Combine missing products from both sides
     const allMissingProducts = [
@@ -472,7 +416,6 @@
     // Generate shopping list
     const shoppingList = generateShoppingList(allMissingProducts);
 
-<<<<<<< HEAD
     // Build clean result object
     const analysisResult = {
       trolleyCode,
@@ -512,52 +455,6 @@
         },
       },
       shoppingList: shoppingList.slice(0, 50),
-=======
-  // Side-level percent: take the max of volume-based and visual estimation to handle enclosed products
-  const frontSidePercent = Math.max(Number(frontInventory.occupancyPercent || 0), Number(frontVisual.overallPercent || 0));
-  const backSidePercent = Math.max(Number(backInventory.occupancyPercent || 0), Number(backVisual.overallPercent || 0));
-
-  // If visual indicates near-empty, clamp to 0 to capture emptiness cases like the last trays in 17%.jpeg
-  const clampEmpty = (pct, visual) => (visual <= 12 ? 0 : pct);
-  const frontFinalPercent = clampEmpty(frontSidePercent, frontVisual.overallPercent);
-  const backFinalPercent = clampEmpty(backSidePercent, backVisual.overallPercent);
-
-  const frontOccMerged = { ...frontOccupancy, visual: frontVisual, overallPercent: Number(frontFinalPercent.toFixed(2)) };
-  const backOccMerged = { ...backOccupancy, visual: backVisual, overallPercent: Number(backFinalPercent.toFixed(2)) };
-
-    // Prepare comprehensive result
-    const analysisResult = {
-      trolleyCode,
-      timestamp: new Date().toISOString(),
-      images: {
-        front: path.basename(frontFile.path),
-        back: path.basename(backFile.path),
-      },
-      detections: {
-        front: frontDetections,
-        back: backDetections,
-      },
-      occupancy: {
-        front: frontOccMerged,
-        back: backOccMerged,
-        overall: {
-          percent: Number(overallOccupancy.toFixed(2)),
-          volumeUsedLiters: Number(totalVolumeUsed.toFixed(3)),
-          volumeAvailableLiters: Number((totalCapacity - totalVolumeUsed).toFixed(3)),
-          totalCapacityLiters: Number(totalCapacity.toFixed(3)),
-        },
-      },
-      inventory: {
-        front: frontInventory,
-        back: backInventory,
-        summary: {
-          totalCurrentProducts: frontInventory.currentProducts.length + backInventory.currentProducts.length,
-          totalMissingProducts: allMissingProducts.length,
-          targetOccupancy: frontInventory.targetOccupancyPercent,
-        },
-      },
-      shoppingList,
->>>>>>> 7c372a5d
       recommendations: {
         status: overallOccupancy < 70 ? 'needs_refill' : overallOccupancy > 95 ? 'overfilled' : 'optimal',
         message: overallOccupancy < 70 
@@ -568,32 +465,8 @@
       },
     };
 
-<<<<<<< HEAD
     // Save to database with complete analysis
     console.log('[postAnalyzeTray] Saving to database...');
-=======
-    // Optional bias mode: assume full and penalize for emptiness (hardcoded heuristic)
-    // Enable by setting OCCUPANCY_BIAS_MODE=full_then_penalize
-    if (process.env.OCCUPANCY_BIAS_MODE === 'full_then_penalize') {
-      function penalizePercent(pct) {
-        // If extremely empty, clamp to 50% instead of near-zero
-        if (pct <= 1) return 50;
-        // If very low, nudge up to avoid under-reporting on sparse detections
-        if (pct <= 15) return Math.max(pct, 60);
-        return pct;
-      }
-
-      const f = Number(analysisResult.occupancy.front.overallPercent || 0);
-      const b = Number(analysisResult.occupancy.back.overallPercent || 0);
-      const f2 = penalizePercent(f);
-      const b2 = penalizePercent(b);
-      analysisResult.occupancy.front.overallPercent = f2;
-      analysisResult.occupancy.back.overallPercent = b2;
-      analysisResult.occupancy.overall.percent = Number(((f2 + b2) / 2).toFixed(2));
-    }
-
-    // Save to database
->>>>>>> 7c372a5d
     const dbRow = await saveInventoryEstimation({
       trolleyId,
       trolleyCode,
@@ -603,7 +476,6 @@
         back: backInventory,
         shoppingList,
       },
-<<<<<<< HEAD
       imagePath: frontFile.path,
     });
 
@@ -638,11 +510,6 @@
       console.log('[postAnalyzeTray] ✓ Back visualization:', backViz.value.imagePath);
     }
 
-=======
-      imagePath: frontFile.path, // Store primary image path
-    });
-
->>>>>>> 7c372a5d
     return res.json({
       ok: true,
       analysisId: dbRow.id,
@@ -652,18 +519,11 @@
     });
 
   } catch (err) {
-<<<<<<< HEAD
     console.error('[postAnalyzeTray] ✗ Error:', err.message);
     console.error('[postAnalyzeTray] Stack:', err.stack);
     return res.status(500).json({ 
       error: 'Analysis failed', 
       message: err.message,
-=======
-    console.error('[postAnalyzeTray] error:', err);
-    return res.status(500).json({ 
-      error: 'Analysis failed', 
-      message: err.message 
->>>>>>> 7c372a5d
     });
   }
 }